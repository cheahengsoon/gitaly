--- conflicted
+++ resolved
@@ -1,19 +1,16 @@
 # Gitaly changelog
 
-<<<<<<< HEAD
-## v0.101.0
-=======
-v0.102.0
-
-Changed
+## v0.102.0
+
+#### Changed
 - Unvendor Repository#add_branch
   https://gitlab.com/gitlab-org/gitaly/merge_requests/717
-Fixed
+
+#### Fixed
 - Fix matching bug in SearchFilesByContent
   https://gitlab.com/gitlab-org/gitaly/merge_requests/722
 
-v0.101.0
->>>>>>> 2570f1d6
+## v0.101.0
 
 #### Changed
 - Add gitaly-ruby installation debug log messages
