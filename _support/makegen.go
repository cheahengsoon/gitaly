/*
	makegen.go -- Makefile generator for Gitaly

This file is used to generate _build/Makefile. In _build/Makefile we
can assume that we are in a GOPATH (rooted at _build) and that
$GOPATH/bin is in PATH. The generator runs in the root of the Gitaly
tree. The goal of the generator is to use as little dynamic behaviors
in _build/Makefile (e.g. shelling out to find a list of files), and do
these things as much as possible in Go and then pass them into the
template.

The working directory of makegen.go and the Makefile it generates is
_build.
*/

package main

import (
	"fmt"
	"io/ioutil"
	"log"
	"os"
	"os/exec"
	"path/filepath"
	"sort"
	"strings"
	"text/template"
	"time"
)

func main() {
	gm := &gitalyMake{}

	tmpl := template.New("Makefile")
	tmpl.Funcs(map[string]interface{}{
		"join": strings.Join,
	})
	tmpl = template.Must(tmpl.Parse(templateText))

	err := tmpl.Execute(os.Stdout, gm)
	if err != nil {
		log.Fatalf("execution failed: %s", err)
	}
}

type gitalyMake struct {
	commandPackages []string
	cwd             string
	versionPrefixed string
	goFiles         []string
	buildTime       string
}

// BuildDir is the GOPATH root. It is also the working directory of the Makefile we are generating.
func (gm *gitalyMake) BuildDir() string {
	if len(gm.cwd) > 0 {
		return gm.cwd
	}

	cwd, err := os.Getwd()
	if err != nil {
		log.Fatal(err)
	}
	gm.cwd, err = filepath.EvalSymlinks(cwd)
	if err != nil {
		log.Fatal(err)
	}

	return gm.cwd
}

<<<<<<< HEAD
func (gm *gitalyMake) Pkg() string         { return "gitlab.com/gitlab-org/gitaly" }
func (gm *gitalyMake) GoImports() string   { return "bin/goimports" }
func (gm *gitalyMake) GoCovMerge() string  { return "bin/gocovmerge" }
func (gm *gitalyMake) GoLint() string      { return "bin/golint" }
func (gm *gitalyMake) GoVendor() string    { return "bin/govendor" }
func (gm *gitalyMake) StaticCheck() string { return filepath.Join(gm.BuildDir(), "bin/staticcheck") }
func (gm *gitalyMake) CoverageDir() string { return filepath.Join(gm.BuildDir(), "cover") }
=======
func (gm *gitalyMake) Pkg() string               { return "gitlab.com/gitlab-org/gitaly" }
func (gm *gitalyMake) GoImports() string         { return "bin/goimports" }
func (gm *gitalyMake) GoCovMerge() string        { return "bin/gocovmerge" }
func (gm *gitalyMake) GoLint() string            { return "bin/golint" }
func (gm *gitalyMake) GoVendor() string          { return "bin/govendor" }
func (gm *gitalyMake) MegaCheck() string         { return "bin/megacheck" }
func (gm *gitalyMake) CoverageDir() string       { return filepath.Join(gm.BuildDir(), "cover") }
func (gm *gitalyMake) GitalyRubyDir() string     { return filepath.Join(gm.SourceDir(), "ruby") }
func (gm *gitalyMake) GitlabShellRelDir() string { return "ruby/vendor/gitlab-shell" }
func (gm *gitalyMake) GitlabShellDir() string {
	return filepath.Join(gm.SourceDir(), gm.GitlabShellRelDir())
}
>>>>>>> 08830f19

// SourceDir is the location of gitaly's files, inside the _build GOPATH.
func (gm *gitalyMake) SourceDir() string { return filepath.Join(gm.BuildDir(), "src", gm.Pkg()) }

func (gm *gitalyMake) TestRepoStoragePath() string {
	path := os.Getenv("TEST_REPO_STORAGE_PATH")
	if len(path) == 0 {
		log.Fatal("TEST_REPO_STORAGE_PATH is not set")
	}

	return path
}

func (gm *gitalyMake) TestRepo() string {
	return filepath.Join(gm.TestRepoStoragePath(), "gitlab-test.git")
}

func (gm *gitalyMake) GitTestRepo() string {
	return filepath.Join(gm.TestRepoStoragePath(), "gitlab-git-test.git")
}

func (gm *gitalyMake) CommandPackages() []string {
	if len(gm.commandPackages) > 0 {
		return gm.commandPackages
	}

	entries, err := ioutil.ReadDir(filepath.Join(gm.SourceDir(), "cmd"))
	if err != nil {
		log.Fatal(err)
	}

	for _, dir := range entries {
		if !dir.IsDir() {
			continue
		}

		gm.commandPackages = append(gm.commandPackages, filepath.Join(gm.Pkg(), "cmd", dir.Name()))
	}

	return gm.commandPackages
}

func (gm *gitalyMake) Commands() []string {
	var out []string
	for _, pkg := range gm.CommandPackages() {
		out = append(out, filepath.Base(pkg))
	}
	return out
}

func (gm *gitalyMake) BuildTime() string {
	if len(gm.buildTime) > 0 {
		return gm.buildTime
	}

	now := time.Now().UTC()
	gm.buildTime = fmt.Sprintf("%d%02d%02d.%02d%02d%02d", now.Year(), now.Month(), now.Day(), now.Hour(), now.Minute(), now.Second())
	return gm.buildTime
}

func (gm *gitalyMake) GoLdFlags() string {
	return fmt.Sprintf("-ldflags '-X %s/internal/version.version=%s -X %s/internal/version.buildtime=%s'", gm.Pkg(), gm.Version(), gm.Pkg(), gm.BuildTime())
}

func (gm *gitalyMake) VersionPrefixed() string {
	if len(gm.versionPrefixed) > 0 {
		return gm.versionPrefixed
	}

	cmd := exec.Command("git", "describe")
	cmd.Stderr = os.Stderr
	out, err := cmd.Output()
	if err != nil {
		log.Printf("%s: %v", strings.Join(cmd.Args, " "), err)
		gm.versionPrefixed = "unknown"
		return gm.versionPrefixed
	}
	gm.versionPrefixed = strings.TrimSpace(string(out))

	return gm.versionPrefixed
}

func (gm *gitalyMake) Version() string { return strings.TrimPrefix(gm.VersionPrefixed(), "v") }

func (gm *gitalyMake) GoFiles() []string {
	if len(gm.goFiles) > 0 {
		return gm.goFiles
	}

	root := gm.SourceDir() + "/." // Add "/." to traverse symlink

	filepath.Walk(root, func(path string, info os.FileInfo, err error) error {
		if err != nil {
			return err
		}

		if info.IsDir() && path != root {
			if path == filepath.Join(root, "ruby") || path == filepath.Join(root, "vendor") {
				return filepath.SkipDir
			}

			if name := info.Name(); name == "testdata" || strings.HasPrefix(name, "_") || strings.HasPrefix(name, ".") {
				return filepath.SkipDir
			}
		}

		if !info.IsDir() && strings.HasSuffix(path, ".go") {
			rel, err := filepath.Rel(root, path)
			if err != nil {
				return err
			}
			gm.goFiles = append(gm.goFiles, rel)
		}

		return nil
	})

	sort.Strings(gm.goFiles)

	return gm.goFiles
}

func (gm *gitalyMake) AllPackages() []string {
	pkgMap := make(map[string]struct{})
	for _, f := range gm.GoFiles() {
		pkgMap[filepath.Dir(filepath.Join(gm.Pkg(), f))] = struct{}{}
	}

	var pkgs []string
	for k := range pkgMap {
		pkgs = append(pkgs, k)
	}

	sort.Strings(pkgs)

	return pkgs
}

var templateText = `
# _build/Makefile
#
# This is an auto-generated Makefile. Do not edit. Do not invoke
# directly, use ../Makefile instead. This file is generated using
# makegen.go.
#

# These variables may be overriden at runtime by top-level make
PREFIX ?= /usr/local
INSTALL_DEST_DIR := $(DESTDIR)$(PREFIX)/bin/
BUNDLE_FLAGS ?= --deployment
ASSEMBLY_ROOT ?= {{ .BuildDir }}/assembly

unexport GOROOT
unexport GOBIN

.NOTPARALLEL:

.PHONY: all
all: build

.PHONY: build
build: ../.ruby-bundle
	go install {{ .GoLdFlags }} {{ join .CommandPackages " " }}

# This file is used by Omnibus and CNG to skip the "bundle install"
# step. Both Omnibus and CNG assume it is in the Gitaly root, not in
# _build. Hence the '../' in front.
../.ruby-bundle:  {{ .GitalyRubyDir }}/Gemfile.lock  {{ .GitalyRubyDir }}/Gemfile
	cd  {{ .GitalyRubyDir }} && bundle config # for debugging
	cd  {{ .GitalyRubyDir }} && bundle install $(BUNDLE_FLAGS)
	cd  {{ .GitalyRubyDir }} && bundle show gitaly-proto # sanity check
	touch $@

.PHONY: install
install: build
	mkdir -p $(INSTALL_DEST_DIR)
	cd bin && install {{ join .Commands " " }} $(INSTALL_DEST_DIR)

.PHONY: force-ruby-bundle
force-ruby-bundle:
	rm -f ../.ruby-bundle

# Assembles all runtime components into a directory
# Used by the GDK: run 'make assemble ASSEMBLY_ROOT=.../gitaly'
.PHONY: assemble
assemble: force-ruby-bundle build assemble-internal

# assemble-internal does not force 'bundle install' to run again
.PHONY: assemble-internal
assemble-internal: assemble-ruby assemble-go

.PHONY: assemble-go
assemble-go: build
	rm -rf $(ASSEMBLY_ROOT)/bin
	mkdir -p $(ASSEMBLY_ROOT)/bin
	cd bin && install {{ join .Commands " " }} $(ASSEMBLY_ROOT)/bin

.PHONY: assemble-ruby
assemble-ruby:
	rm -rf $(ASSEMBLY_ROOT)/ruby
	mkdir -p $(ASSEMBLY_ROOT)
	rm -rf {{ .GitalyRubyDir }}/tmp {{ .GitlabShellDir }}/tmp 
	cp -r  {{ .GitalyRubyDir }} $(ASSEMBLY_ROOT)/ruby
	rm -rf $(ASSEMBLY_ROOT)/ruby/spec $(ASSEMBLY_ROOT)/{{ .GitlabShellRelDir }}/spec $(ASSEMBLY_ROOT)/{{ .GitlabShellRelDir }}/gitlab-shell.log

binaries: assemble
	@if [ $$(uname -m) != 'x86_64' ]; then echo Incorrect architecture for build: $(uname -m); exit 1; fi
	@cd $(ASSEMBLY_ROOT) && shasum -a 256 bin/* | tee checksums.sha256.txt

{{ .TestRepo }}:
	git clone --bare --quiet https://gitlab.com/gitlab-org/gitlab-test.git $@
	# Git notes aren't fetched by default with git clone
	git -C $@ fetch origin refs/notes/*:refs/notes/*
	rm -rf $@/refs
	mkdir -p $@/refs/heads $@/refs/tags
	cp {{ .SourceDir }}/_support/gitlab-test.git-packed-refs $@/packed-refs
	git -C $@ fsck --no-progress

{{ .GitTestRepo }}:
	git clone --bare --quiet https://gitlab.com/gitlab-org/gitlab-git-test.git $@
	rm -rf $@/refs
	mkdir -p $@/refs/heads $@/refs/tags
	cp {{ .SourceDir }}/_support/gitlab-git-test.git-packed-refs $@/packed-refs
	git -C $@ fsck --no-progress

.PHONY: prepare-tests
prepare-tests: {{ .TestRepo }} {{ .GitTestRepo }} ../.ruby-bundle

.PHONY: test
test: test-go rspec

.PHONY: test-go
test-go: prepare-tests
	@go test -count=1 {{ join .AllPackages " " }} # count=1 bypasses go 1.10 test caching

.PHONY: race-go
race-go: prepare-tests
	@go test -race {{ join .AllPackages " " }}

.PHONY: rspec
rspec: assemble-go prepare-tests
	cd  {{ .GitalyRubyDir }} && bundle exec rspec

.PHONY: verify
verify: lint check-formatting staticcheck govendor-status notice-up-to-date govendor-tagged rubocop

.PHONY: lint
lint: {{ .GoLint }}
	# golint
	@cd {{ .SourceDir }} && go run _support/lint.go

{{ .GoLint }}:
	go get golang.org/x/lint/golint

.PHONY: check-formatting
check-formatting: {{ .GoImports }}
	# goimports
	@cd {{ .SourceDir }} && goimports -e -l {{ join .GoFiles " " }} | awk '{ print } END { if(NR>0) { print "Formatting error, run make format"; exit(1) } }'

{{ .GoImports }}:
	go get golang.org/x/tools/cmd/goimports

.PHONY: format
format: {{ .GoImports }}
	# In addition to fixing imports, goimports also formats your code in the same style as gofmt
	# so it can be used as a replacement.
	@cd {{ .SourceDir }} && goimports -w -l {{ join .GoFiles " " }}

.PHONY: staticcheck
staticcheck: {{ .StaticCheck }}
	# staticcheck
	@cd {{ .SourceDir }} && {{ .StaticCheck }} {{ join .AllPackages " " }}

# Install staticcheck
{{ .StaticCheck }}:
	go get honnef.co/go/tools/cmd/staticcheck

.PHONY: govendor-status
govendor-status: {{ .GoVendor }}
	# govendor status
	@cd {{ .SourceDir }} && govendor status

{{ .GoVendor }}:
	go get github.com/kardianos/govendor

.PHONY: notice-up-to-date
notice-up-to-date: {{ .GoVendor }} clean-ruby-vendor-go
	# notice-up-to-date
	@(cd {{ .SourceDir }} && govendor license -template _support/notice.template | cmp - NOTICE) || (echo >&2 "NOTICE requires update: 'make notice'" && false)

.PHONY: notice 
notice: {{ .GoVendor }} clean-ruby-vendor-go
	cd {{ .SourceDir }} && govendor license -template _support/notice.template -o NOTICE

.PHONY: clean-ruby-vendor-go 
clean-ruby-vendor-go:
	cd {{ .SourceDir }} && mkdir -p ruby/vendor && find ruby/vendor -type f -name '*.go' -delete

.PHONY: govendor-tagged
govendor-tagged: {{ .GoVendor }}
	# govendor-tagged
	@cd {{ .SourceDir }} && _support/gitaly-proto-tagged

.PHONY: rubocop
rubocop: ../.ruby-bundle
	cd  {{ .GitalyRubyDir }} && bundle exec rubocop --parallel

.PHONY: cover
cover: prepare-tests {{ .GoCovMerge }}
	@echo "NOTE: make cover does not exit 1 on failure, don't use it to check for tests success!"
	mkdir -p "{{ .CoverageDir }}"
	rm -f {{ .CoverageDir }}/*.out "{{ .CoverageDir }}/all.merged" "{{ .CoverageDir }}/all.html"
	@cd {{ .SourceDir }} && go run _support/test-cover-parallel.go {{ .CoverageDir }} {{ join .AllPackages " " }}
	{{ .GoCovMerge }} {{ .CoverageDir }}/*.out > "{{ .CoverageDir }}/all.merged"
	go tool cover -html  "{{ .CoverageDir }}/all.merged" -o "{{ .CoverageDir }}/all.html"
	@echo ""
	@echo "=====> Total test coverage: <====="
	@echo ""
	@go tool cover -func "{{ .CoverageDir }}/all.merged"

{{ .GoCovMerge }}:
	go get github.com/wadey/gocovmerge

.PHONY: docker
docker:
	rm -rf docker/
	mkdir -p docker/bin/
	rm -rf  {{ .GitalyRubyDir }}/tmp
	cp -r  {{ .GitalyRubyDir }} docker/ruby
	rm -rf docker/ruby/vendor/bundle
{{ $pkg := .Pkg }}
{{ $goLdFlags := .GoLdFlags }}
{{ range $cmd := .Commands }}
	GOOS=linux GOARCH=amd64 go build {{ $goLdFlags }} -o "docker/bin/{{ $cmd }}" {{ $pkg }}/cmd/{{ $cmd }}
{{ end }}
	cp {{ .SourceDir }}/Dockerfile docker/
	docker build -t gitlab/gitaly:{{ .VersionPrefixed }} -t gitlab/gitaly:latest docker/
`<|MERGE_RESOLUTION|>--- conflicted
+++ resolved
@@ -69,28 +69,18 @@
 	return gm.cwd
 }
 
-<<<<<<< HEAD
-func (gm *gitalyMake) Pkg() string         { return "gitlab.com/gitlab-org/gitaly" }
-func (gm *gitalyMake) GoImports() string   { return "bin/goimports" }
-func (gm *gitalyMake) GoCovMerge() string  { return "bin/gocovmerge" }
-func (gm *gitalyMake) GoLint() string      { return "bin/golint" }
-func (gm *gitalyMake) GoVendor() string    { return "bin/govendor" }
-func (gm *gitalyMake) StaticCheck() string { return filepath.Join(gm.BuildDir(), "bin/staticcheck") }
-func (gm *gitalyMake) CoverageDir() string { return filepath.Join(gm.BuildDir(), "cover") }
-=======
 func (gm *gitalyMake) Pkg() string               { return "gitlab.com/gitlab-org/gitaly" }
 func (gm *gitalyMake) GoImports() string         { return "bin/goimports" }
 func (gm *gitalyMake) GoCovMerge() string        { return "bin/gocovmerge" }
 func (gm *gitalyMake) GoLint() string            { return "bin/golint" }
 func (gm *gitalyMake) GoVendor() string          { return "bin/govendor" }
-func (gm *gitalyMake) MegaCheck() string         { return "bin/megacheck" }
+func (gm *gitalyMake) StaticCheck() string       { return filepath.Join(gm.BuildDir(), "bin/staticcheck") }
 func (gm *gitalyMake) CoverageDir() string       { return filepath.Join(gm.BuildDir(), "cover") }
 func (gm *gitalyMake) GitalyRubyDir() string     { return filepath.Join(gm.SourceDir(), "ruby") }
 func (gm *gitalyMake) GitlabShellRelDir() string { return "ruby/vendor/gitlab-shell" }
 func (gm *gitalyMake) GitlabShellDir() string {
 	return filepath.Join(gm.SourceDir(), gm.GitlabShellRelDir())
 }
->>>>>>> 08830f19
 
 // SourceDir is the location of gitaly's files, inside the _build GOPATH.
 func (gm *gitalyMake) SourceDir() string { return filepath.Join(gm.BuildDir(), "src", gm.Pkg()) }
